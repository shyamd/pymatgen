#!/usr/bin/env python

"""
An interface to the excellent spglib library by Atsushi Togo
(http://spglib.sourceforge.net/) for pymatgen.

v1.0 - Now works with both ordered and disordered structure.

.. note::
    Not all spglib functions are implemented.
"""

from __future__ import division

__author__ = "Shyue Ping Ong"
__copyright__ = "Copyright 2012, The Materials Project"
__version__ = "1.0"
__maintainer__ = "Shyue Ping Ong"
__email__ = "shyue@mit.edu"
__date__ = "Mar 9, 2012"

import re
import itertools

import numpy as np
import math
from math import cos
from math import sin

from pymatgen.core.structure import Structure
from pymatgen.symmetry.spacegroup import Spacegroup
from pymatgen.symmetry.structure import SymmetrizedStructure
from pymatgen.core.operations import SymmOp
from pymatgen.core.lattice import Lattice
from pymatgen.core.structure import PeriodicSite
from pymatgen.core.structure_modifier import SupercellMaker

try:
    import pymatgen._spglib as spg
except ImportError:
    try:
        import pyspglib._spglib as spg
    except ImportError:
        msg = "Spglib required. Please either run python setup.py install" + \
              " for pymatgen, or install pyspglib from spglib."
        raise ImportError(msg)


class SymmetryFinder(object):
    """
    Takes a pymatgen.core.structure.Structure object and a symprec.
    Uses pyspglib to perform various symmetry finding operations.
    """

    def __init__(self, structure, symprec=1e-5, angle_tolerance=5):
        """
        Args:
            structure:
                Structure object
            symprec:
                Tolerance for symmetry finding
            angle_tolerance:
                Angle tolerance for symmetry finding.
        """
        self._symprec = symprec
        self._angle_tol = angle_tolerance
        self._structure = structure

        #Spglib"s convention for the lattice definition is the transpose of the
        #pymatgen version.
        self._transposed_latt = structure.lattice.matrix.transpose()
        #Spglib requires numpy floats.
        self._transposed_latt = self._transposed_latt.astype(float)
        self._positions = np.array([site.frac_coords for site in structure])
        unique_species = []
        zs = []

        for species, g in itertools.groupby(structure,
                                            key=lambda s: s.species_and_occu):
            try:
                ind = unique_species.index(species)
                zs.extend([ind + 1] * len(tuple(g)))
            except ValueError:
                unique_species.append(species)
                zs.extend([len(unique_species)] * len(tuple(g)))
        self._unique_species = unique_species
        self._numbers = np.array(zs)
        self._spacegroup_data = spg.spacegroup(self._transposed_latt.copy(),
                                               self._positions.copy(),
                                               self._numbers, self._symprec,
                                               self._angle_tol)

    def get_spacegroup(self):
        """
        Return space group in international table symbol and number
        as a string.
        """
        # Atomic positions have to be specified by scaled positions for spglib.
        return Spacegroup(self.get_spacegroup_symbol(),
                          self.get_spacegroup_number(),
                          self.get_symmetry_operations())

    def get_spacegroup_symbol(self):
        """
        Get the spacegroup symbol (e.g., Pnma) for structure.

        Returns:
            Spacegroup symbol for structure.
        """
        return self._spacegroup_data.split()[0]

    def get_spacegroup_number(self):
        """
        Get the international spacegroup number (e.g., 62) for structure.

        Returns:
            International spacegroup number for structure.
        """
        sgnum = self._spacegroup_data.split()[-1]
        sgnum = int(re.sub("\D", "", sgnum))
        return sgnum

    def get_hall(self):
        """
        Returns Hall symbol for structure.
        """
        ds = self.get_symmetry_dataset()
        return ds["hall"]

    def get_point_group(self):
        """
        Get the point group associated with the structure.

        Returns:
            Pointgroup for structure.
        """
        ds = self.get_symmetry_dataset()
        return get_point_group(ds["rotations"])[0].strip()

    def get_crystal_system(self):
        """
        Get the crystal system for the structure, e.g., (triclinic,
        orthorhombic, cubic, etc.).

        Returns:
            Crystal system for structure.
        """
        n = self.get_spacegroup_number()

        f = lambda i, j: i <= n <= j
        cs = {"triclinic": (1, 2), "monoclinic": (3, 15),
              "orthorhombic": (16, 74), "tetragonal": (75, 142),
              "trigonal": (143, 167), "hexagonal": (168, 194),
              "cubic": (195, 230)}

        crystal_sytem = None

        for k, v in cs.items():
            if f(*v):
                crystal_sytem = k
                break
        return crystal_sytem

    def get_lattice_type(self):
        """
        Get the lattice for the structure, e.g., (triclinic,
        orthorhombic, cubic, etc.).This is the same than the
        crystal system with the exception of the hexagonal/rhombohedral
        lattice

        Returns:
            Crystal system for structure.
        """
        n = self.get_spacegroup_number()
        system = self.get_crystal_system()
        if n in [146, 148, 155, 160, 161, 166, 167]:
            return "rhombohedral"
        elif system == "trigonal":
            return "hexagonal"
        else:
            return system

    def get_symmetry_dataset(self):
        """
        Returns the symmetry dataset as a dict.

        Returns:
            number:
                International space group number
            international:
                International symbol
            hall:
                Hall symbol
            transformation_matrix:
                Transformation matrix from lattice of input cell to Bravais
                lattice
                L^bravais = L^original * Tmat
            origin shift:
                Origin shift in the setting of "Bravais lattice"
            rotations, translations:
                Rotation matrices and translation vectors.
                Space group operations are obtained by
                [(r,t) for r, t in zip(rotations, translations)]
            wyckoffs:
                  Wyckoff letters
        """
        keys = ("number",
                "international",
                "hall",
                "transformation_matrix",
                "origin_shift",
                "rotations",
                "translations",
                "wyckoffs",
                "equivalent_atoms")
        dataset = {}
        for key, data in zip(keys, spg.dataset(self._transposed_latt.copy(),
                                               self._positions, self._numbers,
                                               self._symprec,
                                               self._angle_tol)):
            dataset[key] = data
        dataset["international"] = dataset["international"].strip()
        dataset["hall"] = dataset["hall"].strip()
        dataset["transformation_matrix"] = \
            np.array(dataset["transformation_matrix"])
        dataset["origin_shift"] = np.array(dataset["origin_shift"])
        dataset["rotations"] = np.array(dataset["rotations"])
        dataset["translations"] = np.array(dataset["translations"])
        letters = "abcdefghijklmnopqrstuvwxyzABCDEFGHIJKLMNOPQRSTUVWXYZ"
        dataset["wyckoffs"] = [letters[x] for x in dataset["wyckoffs"]]
        dataset["equivalent_atoms"] = np.array(dataset["equivalent_atoms"])

        return dataset

    def _get_symmetry(self):
        """
        Get the symmetry operations associated with the structure.

        Returns:
            Symmetry operations as a tuple of two equal length sequences.
            (rotations, translations). "rotations" is the numpy integer array
            of the rotation matrices for scaled positions
            "translations" gives the numpy float64 array of the translation
            vectors in scaled positions.
        """

        # Get number of symmetry operations and allocate symmetry operations
        # multi = spg.multiplicity(cell, positions, numbers, symprec)
        multi = 48 * self._structure.num_sites
        rotation = np.zeros((multi, 3, 3), dtype=int)
        translation = np.zeros((multi, 3))

        num_sym = spg.symmetry(rotation, translation,
                               self._transposed_latt.copy(),
                               self._positions, self._numbers, self._symprec,
                               self._angle_tol)
        return rotation[:num_sym], translation[:num_sym]

    def get_symmetry_operations(self, cartesian=False):
        """
        Return symmetry operations as a list of SymmOp objects.
        By default returns fractional coord symmops.
        But cartesian can be returned too.
        """
        (rotation, translation) = self._get_symmetry()
        symmops = []
        mat = self._structure.lattice.matrix.T
        invmat = np.linalg.inv(mat)
        for rot, trans in zip(rotation, translation):
            if cartesian:
                rot = np.dot(mat, np.dot(rot, invmat))
                trans = np.dot(trans, self._structure.lattice.matrix)
            op = SymmOp.from_rotation_and_translation(rot, trans)
            symmops.append(op)
        return symmops

    def get_symmetrized_structure(self):
        """
        Get a symmetrized structure. A symmetrized structure is one where the
        sites have been grouped into symmetrically equivalent groups.

        Returns:
            pymatgen.symmetry.structure.SymmetrizedStructure object.
        """
        ds = self.get_symmetry_dataset()
        sg = Spacegroup(self.get_spacegroup_symbol(),
                        self.get_spacegroup_number(),
                        self.get_symmetry_operations())
        return SymmetrizedStructure(self._structure, sg,
                                    ds["equivalent_atoms"])

    def get_refined_structure(self):
        """
        Get the refined structure based on detected symmetry. The refined
        structure is a *conventional* cell setting with atoms moved to the
        expected symmetry positions.

        Returns:
            Refined structure.
        """
        # Atomic positions have to be specified by scaled positions for spglib.
        num_atom = self._structure.num_sites
        lattice = self._transposed_latt.copy()
        pos = np.zeros((num_atom * 4, 3), dtype=float)
        pos[:num_atom] = self._positions.copy()

        numbers = np.zeros(num_atom * 4, dtype=int)
        numbers[:num_atom] = self._numbers.copy()
        num_atom_bravais = spg.refine_cell(lattice,
                                           pos,
                                           numbers,
                                           num_atom,
                                           self._symprec,
                                           self._angle_tol)
        zs = numbers[:num_atom_bravais]
        species = [self._unique_species[i - 1] for i in zs]
        s = Structure(lattice.T.copy(), species, pos[:num_atom_bravais])
        return s.get_sorted_structure()

    def find_primitive(self):
        """
        Find a primitive version of the unit cell.

        Returns:
            A primitive cell in the input cell is searched and returned
            as an Structure object. If no primitive cell is found, None is
            returned.
        """

        # Atomic positions have to be specified by scaled positions for spglib.
        positions = self._positions.copy()
        lattice = self._transposed_latt.copy()
        numbers = self._numbers.copy()
        # lattice is transposed with respect to the definition of Atoms class
        num_atom_prim = spg.primitive(lattice, positions, numbers,
                                      self._symprec, self._angle_tol)
        zs = numbers[:num_atom_prim]
        species = [self._unique_species[i - 1] for i in zs]

        if num_atom_prim > 0:
            return Structure(lattice.T, species, positions[:num_atom_prim])
        else:
            #Not sure if we should return None or just return the full
            #structure.
            return self._structure

    def get_ir_kpoints_mapping(self, kpoints, is_time_reversal=True):
        """
        Irreducible k-points are searched from the input kpoints. The result is
        returned as a map of numbers. The array index of map corresponds to the
        reducible k-point numbering. After finding irreducible k-points, the
        indices of the irreducible k-points are mapped to the elements of map,
        i.e., number of unique values in map is the number of the irreducible
        k-points.

        Args:
            kpoints:
                Input kpoints as a (Nx3) array.
            is_time_reversal:
                Set to True to impose time reversal symmetry.

        Returns:
            Numbering of reducible kpoints. Equivalent kpoints will have the
            same number. The number of unique values is the number of the
            irreducible kpoints.
        """
        npkpoints = np.array(kpoints)
        mapping = np.zeros(npkpoints.shape[0], dtype=int)
        positions = self._positions.copy()
        lattice = self._transposed_latt.copy()
        numbers = self._numbers.copy()
        spg.ir_kpoints(mapping, npkpoints, lattice, positions, numbers,
                       is_time_reversal * 1, self._symprec)
        return mapping

    def get_ir_kpoints(self, kpoints, is_time_reversal=True):
        """
        Irreducible k-points are searched from the input kpoints.

        Args:
            kpoints:
                Input kpoints as a (Nx3) array.
            is_time_reversal:
                Set to True to impose time reversal symmetry.

        Returns:
            A set of irreducible kpoints.
        """
        mapping = self.get_ir_kpoints_mapping(kpoints, is_time_reversal)
        irr_kpts = []
        n = []
        for i, kpts in enumerate(kpoints):
            if mapping[i] not in n:
                irr_kpts.append(kpts)
                n.append(i)
        return irr_kpts

    def get_primitive_standard_structure(self):
        """
        Gives a structure with a primitive cell according to certain standards
        the standards are defined in Setyawan, W., & Curtarolo, S. (2010).
        High-throughput electronic band structure calculations:
        Challenges and tools. Computational Materials Science,
        49(2), 299-312. doi:10.1016/j.commatsci.2010.05.010

        Returns:
            The structure in a primitive standardized cell
        """
        conv = self.get_conventional_standard_structure()
        lattice = self.get_lattice_type()

        if "P" in self.get_spacegroup_symbol() or lattice == "hexagonal":
            return conv

        if lattice == "rhombohedral":
            conv = self.get_refined_structure()
            lengths, angles = conv.lattice.lengths_and_angles
            a = lengths[0]
            alpha = math.pi * angles[0] / 180
            new_matrix = [
                [a * cos(alpha / 2), -a * sin(alpha / 2), 0],
                [a * cos(alpha / 2), a * sin(alpha / 2), 0],
                [a * cos(alpha) / cos(alpha / 2), 0,
                 a * math.sqrt(1 - (cos(alpha) ** 2 / (cos(alpha / 2) ** 2)))]]
            new_sites = []
            for s in conv.sites:
                new_s = PeriodicSite(
                    s.specie, s.frac_coords, Lattice(new_matrix),
                    to_unit_cell=True, properties=s.properties)
                unique = True
                for t in new_sites:
                    if new_s.is_periodic_image(t):
                        unique = False
                if unique:
                    new_sites.append(new_s)
            return Structure.from_sites(new_sites)

        transf = np.eye(3)
        if "I" in self.get_spacegroup_symbol():
            transf = np.array([[-1, 1, 1], [1, -1, 1], [1, 1, -1]],
                              dtype=np.float) / 2
        elif "F" in self.get_spacegroup_symbol():
            transf = np.array([[0, 1, 1], [1, 0, 1], [1, 1, 0]],
                              dtype=np.float) / 2
        elif "C" in self.get_spacegroup_symbol():
            if self.get_crystal_system() == "monoclinic":
                transf = np.array([[1, 1, 0], [-1, 1, 0], [0, 0, 2]],
                                  dtype=np.float) / 2
            else:
                transf = np.array([[1, -1, 0], [1, 1, 0], [0, 0, 2]],
                                  dtype=np.float) / 2
        new_sites = []
        for s in conv.sites:
            new_s = PeriodicSite(
                s.specie, s.coords,
                Lattice(np.dot(transf, conv.lattice.matrix)),
                to_unit_cell=True, coords_are_cartesian=True,
                properties=s.properties)
            unique = True
            for t in new_sites:
                if new_s.is_periodic_image(t):
                    unique = False
            if unique:
                new_sites.append(new_s)
        return Structure.from_sites(new_sites)

    def get_conventional_standard_structure(self):
        """
        Gives a structure with a conventional cell according to certain
        standards. The standards are defined in Setyawan, W., & Curtarolo,
        S. (2010). High-throughput electronic band structure calculations:
        Challenges and tools. Computational Materials Science,
        49(2), 299-312. doi:10.1016/j.commatsci.2010.05.010
        They basically enforce as much as possible
        norm(a1)<norm(a2)<norm(a3)

        Returns:
            The structure in a conventional standardized cell
        """
        tol = 1e-5
        struct = self.get_refined_structure()
        latt = struct.lattice
        latt_type = self.get_lattice_type()
        sorted_lengths = sorted(latt.abc)
        sorted_dic = sorted([{'vec': latt.matrix[i],
                              'length': latt.abc[i],
                              'orig_index': i} for i in [0, 1, 2]],
                            key=lambda k: k['length'])
        new_struct = None
        if latt_type in ("orthorhombic", "cubic"):
            #you want to keep the c axis where it is
            #to keep the C- settings
            if self.get_spacegroup_symbol().startswith("C"):
                transf = np.zeros(shape=(3, 3))
                transf[2] = [0, 0, 1]
                sorted_lengths = sorted(latt.abc[:2])
                sorted_dic = sorted([{'vec': latt.matrix[i],
                                      'length': latt.abc[i],
                                      'orig_index': i} for i in [0, 1]],
                                    key=lambda k: k['length'])
                for c in range(2):
                    transf[c][sorted_dic[c]['orig_index']] = 1
                    new_matrix = [[sorted_lengths[0], 0, 0],
                                  [0, sorted_lengths[1], 0],
                                  [0, 0, latt.abc[2]]]
            else:
                transf = np.zeros(shape=(3, 3))
                for c in range(len(sorted_dic)):
                    transf[c][sorted_dic[c]['orig_index']] = 1
                new_matrix = [[sorted_lengths[0], 0, 0],
                              [0, sorted_lengths[1], 0],
                              [0, 0, sorted_lengths[2]]]
            new_sites = []
            for s in struct.sites:
                new_sites.append(
                    PeriodicSite(s.specie, np.dot(transf, s.frac_coords),
                                 Lattice(new_matrix), to_unit_cell=True,
                                 properties=s.properties))
            new_struct = Structure.from_sites(new_sites)

        elif latt_type == "tetragonal":
            #find the "a" vectors
            #it is basically the vector repeated two times
            transf = np.zeros(shape=(3, 3))
            a, b, c = sorted_lengths
            for d in range(len(sorted_dic)):
                transf[d][sorted_dic[d]['orig_index']] = 1

            if abs(b - c) < tol:
                a, c = c, a
                transf = np.dot([[0, 0, 1], [0, 1, 0], [1, 0, 0]], transf)

            new_matrix = [[a, 0, 0],
                          [0, a, 0],
                          [0, 0, c]]
            new_sites = []
            for s in struct.sites:
                new_sites.append(
                    PeriodicSite(s.specie, np.dot(transf, s.frac_coords),
                                 Lattice(new_matrix), to_unit_cell=True,
                                 properties=s.properties))
            new_struct = Structure.from_sites(new_sites)

        elif latt_type in ("hexagonal", "rhombohedral"):
            #for the conventional cell representation,
            #we allways show the rhombohedral lattices as hexagonal

            #check first if we have the refined structure shows a rhombohedral
            #cell
            #if so, make a supercell
            a, b, c = latt.abc
            if abs(a - b) < 0.001 and abs(c - b) < 0.001 and abs(a - c) < 0.001:
                struct = SupercellMaker(struct, ((1, -1, 0), (0, 1, -1),
                                                 (1, 1, 1))).modified_structure
                sorted_lengths = sorted(struct.lattice.abc)

            a, b, c = sorted_lengths

            if abs(b - c) < 0.001:
                a, c = c, a
            new_matrix = [[a / 2, -a * math.sqrt(3) / 2, 0],
                          [a / 2, a * math.sqrt(3) / 2, 0],
                          [0, 0, c]]

            new_sites = []
            for s in struct.sites:
                new_sites.append(
                    PeriodicSite(s.specie, s.coords, Lattice(new_matrix),
                                 to_unit_cell=True, coords_are_cartesian=True,
                                 properties=s.properties))
            new_struct = Structure.from_sites(new_sites)

        elif latt_type == "monoclinic":
            #you want to keep the c axis where it is
            #to keep the C- settings

            if self.get_spacegroup().int_symbol.startswith("C"):
                transf = np.zeros(shape=(3, 3))
                transf[2] = [0, 0, 1]
                sorted_dic = sorted([{'vec': latt.matrix[i],
                                      'length': latt.abc[i],
                                      'orig_index': i} for i in [0, 1]],
                                    key=lambda k: k['length'])
                a = sorted_dic[0]['length']
                b = sorted_dic[1]['length']
                c = latt.abc[2]
                new_matrix = None
                for t in itertools.permutations(range(2), 2):
                    m = latt.matrix
                    landang = Lattice(
                        [m[t[0]], m[t[1]], m[2]]).lengths_and_angles
                    if landang[1][0] > 90:
                        #if the angle is > 90 we invert a and b to get
                        #an angle < 90
                        landang = Lattice(
                            [-m[t[0]], -m[t[1]], m[2]]).lengths_and_angles
                        transf = np.zeros(shape=(3, 3))
                        transf[0][t[0]] = -1
                        transf[1][t[1]] = -1
                        transf[2][2] = 1
                        a, b, c = landang[0]
                        alpha = math.pi * landang[1][0] / 180
                        new_matrix = [[a, 0, 0],
                                      [0, b, 0],
                                      [0, c * cos(alpha), c * sin(alpha)]]
                        continue

                    elif landang[1][0] < 90:
                        transf = np.zeros(shape=(3, 3))
                        transf[0][t[0]] = 1
                        transf[1][t[1]] = 1
                        transf[2][2] = 1
                        a, b, c = landang[0]
                        alpha = math.pi * landang[1][0] / 180
                        new_matrix = [[a, 0, 0],
                                      [0, b, 0],
                                      [0, c * cos(alpha), c * sin(alpha)]]
                if new_matrix is None:
                    #this if is to treat the case
                    #where alpha==90 (but we still have a monoclinic sg
                    new_matrix = [[a, 0, 0],
                                  [0, b, 0],
                                  [0, c * cos(alpha), c * sin(alpha)]]
                if new_matrix is None:
                    #this if is to treat the case
                    #where alpha==90 (but we still have a monoclinic sg
                    new_matrix = [[a, 0, 0],
                                  [0, b, 0],
                                  [0, 0, c]]
                    transf = np.zeros(shape=(3, 3))
                    for c in range(len(sorted_dic)):
                        transf[c][sorted_dic[c]['orig_index']] = 1
            #if not C-setting
            else:
                #try all permutations of the axis
                #keep the ones with the non-90 angle=alpha
                #and b<c
                new_matrix = None
                for t in itertools.permutations(range(3), 3):
                    m = latt.matrix
                    landang = Lattice(
                        [m[t[0]], m[t[1]], m[2]]).lengths_and_angles
                    if landang[1][0] > 90 and landang[0][1] < landang[0][2]:
                        landang = Lattice(
                            [-m[t[0]], -m[t[1]], m[t[2]]]).lengths_and_angles
                        transf = np.zeros(shape=(3, 3))
                        transf[0][t[0]] = -1
                        transf[1][t[1]] = -1
                        transf[2][t[2]] = 1
                        a, b, c = landang[0]
                        alpha = math.pi * landang[1][0] / 180
                        new_matrix = [[a, 0, 0],
                                      [0, b, 0],
                                      [0, c * cos(alpha), c * sin(alpha)]]
                        continue
                    elif landang[1][0] < 90 and landang[0][1] < landang[0][2]:
                        transf = np.zeros(shape=(3, 3))
                        transf[0][t[0]] = 1
                        transf[1][t[1]] = 1
                        transf[2][t[2]] = 1
                        a, b, c = landang[0]
                        alpha = math.pi * landang[1][0] / 180
                        new_matrix = [[a, 0, 0],
                                      [0, b, 0],
                                      [0, c * cos(alpha), c * sin(alpha)]]
                if new_matrix is None:
                    transf = np.zeros(shape=(3, 3))
                    for c in range(len(sorted_dic)):
                        transf[c][sorted_dic[c]['orig_index']] = 1

            new_sites = []
            for s in struct.sites:
                new_sites.append(
                    PeriodicSite(s.specie, np.dot(transf, s.frac_coords),
                                 Lattice(new_matrix), to_unit_cell=True,
                                 properties=s.properties))
            new_struct = Structure.from_sites(new_sites)

        elif latt_type == "triclinic":
            #we use a LLL Minkowski-like reduction for the triclinic cells
            struct = struct.get_reduced_structure("LLL")

<<<<<<< HEAD
            a = struct.lattice.lengths_and_angles[0][0]
            b = struct.lattice.lengths_and_angles[0][1]
            c = struct.lattice.lengths_and_angles[0][2]
            alpha = math.pi * struct.lattice.lengths_and_angles[1][0] / 180
            beta = math.pi * struct.lattice.lengths_and_angles[1][1] / 180
            gamma = math.pi * struct.lattice.lengths_and_angles[1][2] / 180
            
            new_matrix = None
            
            test_matrix = [[a, 0, 0],
=======
            a, b, c = latt.lengths_and_angles[0]
            alpha, beta, gamma = [math.pi * i / 180
                                  for i in latt.lengths_and_angles[1]]
            new_matrix = [[a, 0, 0],
>>>>>>> d56d7baf
                          [b * cos(gamma), b * sin(gamma), 0.0],
                          [c * cos(beta),
                           c * (cos(alpha) - cos(beta) * cos(gamma)) /
                           sin(gamma),
                           c * math.sqrt(sin(gamma) ** 2 - cos(alpha) ** 2
                                         - cos(beta) ** 2
                                         + 2 * cos(alpha) * cos(beta)
                                         * cos(gamma)) / sin(gamma)]]
            
            if (Lattice(test_matrix).reciprocal_lattice.angles[0] <= 90 and \
                Lattice(test_matrix).reciprocal_lattice.angles[1] <= 90 and \
                Lattice(test_matrix).reciprocal_lattice.angles[2] <= 90) or \
                (Lattice(test_matrix).reciprocal_lattice.angles[0] > 90 and \
                Lattice(test_matrix).reciprocal_lattice.angles[1] > 90 and \
                Lattice(test_matrix).reciprocal_lattice.angles[2] > 90):
                    
            
                trans = [[1.0,0.0,0.0],
                         [0.0,1.0,0.0],
                         [0.0,0.0,1.0]]
                new_matrix = test_matrix
            
            test_matrix = [[-a, 0, 0],
                          [b * cos(gamma), b * sin(gamma), 0.0],
                          [-c * cos(beta),
                           -c * (cos(alpha) - cos(beta) * cos(gamma)) /
                           sin(gamma),
                           -c * math.sqrt(sin(gamma) ** 2 - cos(alpha) ** 2
                                         - cos(beta) ** 2
                                         + 2 * cos(alpha) * cos(beta)
                                         * cos(gamma)) / sin(gamma)]]
            if (Lattice(test_matrix).reciprocal_lattice.angles[0] <= 90 and \
                Lattice(test_matrix).reciprocal_lattice.angles[1] <= 90 and \
                Lattice(test_matrix).reciprocal_lattice.angles[2] <= 90) or \
                (Lattice(test_matrix).reciprocal_lattice.angles[0] > 90 and \
                Lattice(test_matrix).reciprocal_lattice.angles[1] > 90 and \
                Lattice(test_matrix).reciprocal_lattice.angles[2] > 90):
                trans = [[-1.0,0.0,0.0],
                         [0.0,1.0,0.0],
                         [0.0,0.0,-1.0]]
                new_matrix=test_matrix
            
            test_matrix = [[-a, 0, 0],
                          [-b * cos(gamma), -b * sin(gamma), 0.0],
                          [c * cos(beta),
                           c * (cos(alpha) - cos(beta) * cos(gamma)) /
                           sin(gamma),
                           c * math.sqrt(sin(gamma) ** 2 - cos(alpha) ** 2
                                         - cos(beta) ** 2
                                         + 2 * cos(alpha) * cos(beta)
                                         * cos(gamma)) / sin(gamma)]]
            if (Lattice(test_matrix).reciprocal_lattice.angles[0] <= 90 and \
                Lattice(test_matrix).reciprocal_lattice.angles[1] <= 90 and \
                Lattice(test_matrix).reciprocal_lattice.angles[2] <= 90) or \
                (Lattice(test_matrix).reciprocal_lattice.angles[0] > 90 and \
                Lattice(test_matrix).reciprocal_lattice.angles[1] > 90 and \
                Lattice(test_matrix).reciprocal_lattice.angles[2] > 90):
                trans = [[-1.0,0.0,0.0],
                         [0.0,-1.0,0.0],
                         [0.0,0.0,1.0]]
                new_matrix = test_matrix
            
            test_matrix = [[a, 0, 0],
                          [-b * cos(gamma), -b * sin(gamma), 0.0],
                          [-c * cos(beta),
                           -c * (cos(alpha) - cos(beta) * cos(gamma)) /
                           sin(gamma),
                           -c * math.sqrt(sin(gamma) ** 2 - cos(alpha) ** 2
                                         - cos(beta) ** 2
                                         + 2 * cos(alpha) * cos(beta)
                                         * cos(gamma)) / sin(gamma)]]
            if (Lattice(test_matrix).reciprocal_lattice.angles[0] <= 90 and \
                Lattice(test_matrix).reciprocal_lattice.angles[1] <= 90 and \
                Lattice(test_matrix).reciprocal_lattice.angles[2] <= 90) or \
                (Lattice(test_matrix).reciprocal_lattice.angles[0] > 90 and \
                Lattice(test_matrix).reciprocal_lattice.angles[1] > 90 and \
                Lattice(test_matrix).reciprocal_lattice.angles[2] > 90):
                trans = [[1.0,0.0,0.0],
                         [0.0,-1.0,0.0],
                         [0.0,0.0,-1.0]]
                new_matrix = test_matrix
            
            
            new_sites = []
            for s in struct.sites:
                new_sites.append(
                    PeriodicSite(s.specie, np.dot(trans, s.frac_coords), Lattice(new_matrix),
                                 to_unit_cell=False, properties=s.properties))
            new_struct = Structure.from_sites(new_sites)

        return new_struct.get_sorted_structure()


def get_point_group(rotations):
    """
    Return point group in international table symbol and number.
    The symbols are mapped to the numbers as follows:
    1   "1    "
    2   "-1   "
    3   "2    "
    4   "m    "
    5   "2/m  "
    6   "222  "
    7   "mm2  "
    8   "mmm  "
    9   "4    "
    10  "-4   "
    11  "4/m  "
    12  "422  "
    13  "4mm  "
    14  "-42m "
    15  "4/mmm"
    16  "3    "
    17  "-3   "
    18  "32   "
    19  "3m   "
    20  "-3m  "
    21  "6    "
    22  "-6   "
    23  "6/m  "
    24  "622  "
    25  "6mm  "
    26  "-62m "
    27  "6/mmm"
    28  "23   "
    29  "m-3  "
    30  "432  "
    31  "-43m "
    32  "m-3m "
    """
    if rotations.dtype == "float64":
        rotations = np.int_(rotations)
        # (symbol, pointgroup_number, transformation_matrix)
    return spg.pointgroup(rotations)<|MERGE_RESOLUTION|>--- conflicted
+++ resolved
@@ -680,23 +680,11 @@
             #we use a LLL Minkowski-like reduction for the triclinic cells
             struct = struct.get_reduced_structure("LLL")
 
-<<<<<<< HEAD
-            a = struct.lattice.lengths_and_angles[0][0]
-            b = struct.lattice.lengths_and_angles[0][1]
-            c = struct.lattice.lengths_and_angles[0][2]
-            alpha = math.pi * struct.lattice.lengths_and_angles[1][0] / 180
-            beta = math.pi * struct.lattice.lengths_and_angles[1][1] / 180
-            gamma = math.pi * struct.lattice.lengths_and_angles[1][2] / 180
-            
-            new_matrix = None
-            
-            test_matrix = [[a, 0, 0],
-=======
             a, b, c = latt.lengths_and_angles[0]
             alpha, beta, gamma = [math.pi * i / 180
                                   for i in latt.lengths_and_angles[1]]
-            new_matrix = [[a, 0, 0],
->>>>>>> d56d7baf
+            new_matrix = None
+            test_matrix = [[a, 0, 0],
                           [b * cos(gamma), b * sin(gamma), 0.0],
                           [c * cos(beta),
                            c * (cos(alpha) - cos(beta) * cos(gamma)) /
