--- conflicted
+++ resolved
@@ -802,7 +802,7 @@
         currently hard coded, should be read at init
         the increase functions will not increase beyond thise limits
         """
-        return {'max_total_tasks': 3888, 'time': 48}
+        return {'max_total_tasks': 3888, 'time': 48, 'max_select': 240}
 
     @property
     def mpi_ncpus(self):
@@ -927,20 +927,20 @@
             return False
 
     def increase_cpus(self, factor):
-<<<<<<< HEAD
-        print('increasing cpus, not implemented yet pbs')
-
-=======
-        logger.warning('increasing cpus, not implemented yet pbs')
->>>>>>> 91acd88a
-        return False
+        base_increase = 12
+        new_cpus = self.qparams['select'] + factor * base_increase
+        if new_cpus < self.limits['max_select']:
+            return True
+        else:
+            logger.warning('increasing cpus reached the limit')
+            return False
 
     def increase_resources(self):
         """
         Method to generally increase resources. On typical large machines we only increas cpu's since we use all
         mem per cpu per core
         """
-        if self.increase_cpus(1.5):
+        if self.increase_cpus(2):
             return True
         else:
             return False
