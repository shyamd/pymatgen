--- conflicted
+++ resolved
@@ -861,11 +861,8 @@
     outdata, errdata = p.communicate(msg)
     return len(errdata)
 
-<<<<<<< HEAD
-=======
 
 @deprecated("qadapter.get_njobs_in_queue")
->>>>>>> f3c947bf
 def get_running_jobs():
     """
     Return the number of running jobs.
